--- conflicted
+++ resolved
@@ -32,11 +32,8 @@
 lazy val root = (project in file(".")).enablePlugins(PlayScala, SiteScaladocPlugin, JavaAppPackaging, DockerPlugin)
 
 scalaVersion := "2.11.8"
-<<<<<<< HEAD
 
 val akkaVersion = "2.4.11"
-=======
->>>>>>> a02be5d9
 
 val luceneVersion = "6.2.1"
 
