--- conflicted
+++ resolved
@@ -29,7 +29,7 @@
 import org.apache.lucene.spatial.bbox.BBoxStrategy
 import org.apache.lucene.store.RAMDirectory
 import org.locationtech.spatial4j.context.SpatialContext
-import play.api.{Application, Configuration, Environment}
+import play.api.Configuration
 import play.api.inject.ApplicationLifecycle
 import play.api.libs.concurrent.Execution.Implicits.defaultContext
 import play.api.libs.ws.WSClient
@@ -63,33 +63,15 @@
 @Singleton
 class LuceneService @Inject()(appLifecycle: ApplicationLifecycle,
                               wsClient: WSClient,
-                              configuration: Configuration,
-                              environment: Environment)
-
+                              configuration: Configuration)
   extends IndexService with ClassnameLogger {
   logger.info("Starting Lucene Service")
 
-<<<<<<< HEAD
-  logger.debug("Reading config: csw.catalogues ")
-
-  // FIXME testing small number of catalogue for dev & test mode
-  val catalogues = if (environment.mode.equals(play.api.Mode.Prod) ) {
-    //get Object List gives a Java-List and not a Scala List, so we convert here.
-    val cataloguesConfigProd = configuration.getConfigList("csw.catalogues").get.asScala.toList
-    //this creates a list of tuples and converts them into a map
-    cataloguesConfigProd.map { item => item.getString("name").get -> item.getString("url").get }.toMap
-  } else {
-    Map("mfe" -> "http://data.mfe.govt.nz/feeds/csw/csw")
-  }
-
-
-=======
   logger.debug("Reading configuration: csw.catalogues ")
   private val cataloguesConfig = configuration.getConfigList("csw.catalogues").get.asScala.toList
   val catalogues = cataloguesConfig.map { item => item.getString("name").get -> item.getString("url").get }.toMap
 
   logger.debug("Reading configuration: csw.maxDocs ")
->>>>>>> 6175d5fd
   val maxDocsPerFetch = configuration.getInt("csw.maxDocs").getOrElse(500)
 
   //stores the search index in RAM
@@ -111,8 +93,6 @@
     */
   //FIXME SR use something like lib-lucene-sugar. Lib unfortunately seems very old/outdated? https://github.com/gilt/lib-lucene-sugar
   def buildIndex(): Unit = {
-    import scala.language.postfixOps
-
     logger.info("Building Lucene Index")
 
     val gmdElemSetsFutures = Future.sequence(catalogues.map {
